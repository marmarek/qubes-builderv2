# The Qubes OS Project, http://www.qubes-os.org
#
# Copyright (C) 2022 Frédéric Pierret (fepitre) <frederic@invisiblethingslab.com>
#
# This program is free software; you can redistribute it and/or modify
# it under the terms of the GNU General Public License as published by
# the Free Software Foundation; either version 2 of the License, or
# (at your option) any later version.
#
# This program is distributed in the hope that it will be useful,
# but WITHOUT ANY WARRANTY; without even the implied warranty of
# MERCHANTABILITY or FITNESS FOR A PARTICULAR PURPOSE.  See the
# GNU General Public License for more details.
#
# You should have received a copy of the GNU General Public License along
# with this program. If not, see <https://www.gnu.org/licenses/>.
#
# SPDX-License-Identifier: GPL-3.0-or-later
import itertools
import shutil
import tempfile
import shlex
from datetime import datetime
from pathlib import Path
from typing import Dict, List

import dateutil.parser
import yaml
from dateutil.parser import parse as parsedate

from qubesbuilder.config import Config, ConfigError
from qubesbuilder.distribution import QubesDistribution
from qubesbuilder.executors import ExecutorError
from qubesbuilder.executors.container import ContainerExecutor
from qubesbuilder.executors.local import LocalExecutor
from qubesbuilder.pluginmanager import PluginManager
from qubesbuilder.plugins import (
    PluginError,
    DistributionPlugin,
    PluginDependency,
    ComponentDependency,
)
from qubesbuilder.template import QubesTemplate


class InstallerError(PluginError):
    pass


class InstallerPlugin(DistributionPlugin):
    """
    InstallerPlugin creates Qubes OS ISO
    """

    name = "installer"
    stages = ["init-cache", "prep", "build", "sign", "upload"]
    dependencies = [
        PluginDependency("chroot_rpm"),
        ComponentDependency("qubes-release"),
    ]

    def __init__(
        self,
        dist: QubesDistribution,
        config: Config,
        manager: PluginManager,
        templates: List[QubesTemplate] = [],
        **kwargs,
    ):
        super().__init__(config=config, manager=manager, dist=dist)

        self.iso_name = ""
        self.iso_version = ""
        self.iso_timestamp = ""
        self.templates = templates

        self.kickstart_path = self.config.get_absolute_path_from_config(
            config.installer_kickstart,
            relative_to=self.get_sources_dir() / "qubes-release",
        )
        self.comps_path = self.config.get_absolute_path_from_config(
            config.installer_comps,
            relative_to=self.get_sources_dir() / "qubes-release",
        )

        if not self.kickstart_path.exists():
            raise InstallerError(
                f"Cannot find kickstart: '{self.kickstart_path}'"
            )

        if not self.comps_path.exists():
            raise InstallerError(f"Cannot find comps: '{self.comps_path}'")

    def get_iso_timestamp(self, stage: str, iso_timestamp: str = None) -> str:
        if not self.iso_timestamp:
            # Determine latest timestamp filename
            installer_dir = self.get_installer_dir()
            if self.config.iso_flavor:
                iso_timestamp_file = (
                    installer_dir
                    / f"latest_{self.dist.name}_iso_{self.config.iso_flavor}_timestamp"
                )
            else:
                iso_timestamp_file = (
                    installer_dir / f"latest_{self.dist.name}_iso_timestamp"
                )

            # Create timestamp value for "prep" only
            if stage == "prep":
                if iso_timestamp:
                    self.iso_timestamp = parsedate(iso_timestamp).strftime(
                        "%Y%m%d%H%M"
                    )
                else:
                    self.iso_timestamp = datetime.utcnow().strftime(
                        "%Y%m%d%H%M"
                    )
                installer_dir.mkdir(parents=True, exist_ok=True)
                with open(iso_timestamp_file, "w") as f:
                    f.write(self.iso_timestamp)
            else:
                # Read information from build stage
                if not iso_timestamp_file.exists():
                    raise PluginError(
                        f"{self.dist}: Cannot find build timestamp."
                    )
                with open(iso_timestamp_file) as f:
                    data = f.read().splitlines()
                try:
                    self.iso_timestamp = parsedate(data[0]).strftime(
                        "%Y%m%d%H%M"
                    )
                except (dateutil.parser.ParserError, IndexError) as e:
                    msg = (
                        f"{self.dist}: Failed to parse build timestamp format."
                    )
                    raise PluginError(msg) from e
        return self.iso_timestamp

    def update_parameters(self, stage: str, iso_timestamp: str = None):
        executor = self.get_executor(stage)
        self.environment.update(
            {
                "DIST": self.dist.name,
                "INSTALL_DIR": f"{executor.get_builder_dir()}/mnt",
                "ARTIFACTS_DIR": str(executor.get_build_dir()),
                "PLUGINS_DIR": str(executor.get_plugins_dir()),
                "PACKAGES_DIR": str(executor.get_repository_dir()),
                "CACHE_DIR": str(executor.get_cache_dir()),
                "ISO_USE_KERNEL_LATEST": (
                    "1" if self.config.iso_use_kernel_latest else "0"
                ),
                "ISO_IS_FINAL": "1" if self.config.iso_is_final else "0",
            }
        )
        if self.config.use_qubes_repo:
            self.environment.update(
                {
                    "USE_QUBES_REPO_VERSION": str(
                        self.config.use_qubes_repo.get("version", None)
                    ),
                    "USE_QUBES_REPO_TESTING": (
                        "1"
                        if self.config.use_qubes_repo.get("testing", None)
                        else "0"
                    ),
                }
            )

        # Kickstart will be copied under installer conf directory
        self.environment["INSTALLER_KICKSTART"] = (
            executor.get_sources_dir()
            / f"qubes-release/conf/_builder_{self.kickstart_path.name}"
        )

        # Comps will be copied under builder directory
        self.environment["COMPS_FILE"] = (
            executor.get_builder_dir() / self.comps_path.name
        )

        # We don't need to process more ISO information
        if stage == "init-cache":
            return

        self.iso_version = self.get_iso_timestamp(
            stage=stage, iso_timestamp=iso_timestamp
        )
        if self.config.iso_version:
            self.iso_version = self.config.iso_version

        if self.config.iso_flavor:
            self.environment["ISO_FLAVOR"] = self.config.iso_flavor
            self.iso_name = f"Qubes-{self.iso_version}-{self.config.iso_flavor}-{self.dist.architecture}"
        else:
            self.iso_name = f"Qubes-{self.iso_version}-{self.dist.architecture}"

        self.environment.update(
            {"ISO_VERSION": self.iso_version, "ISO_NAME": self.iso_name}
        )

    def get_installer_artifacts_info(self, stage: str) -> Dict:
        fileinfo = (
            self.get_installer_dir()
            / f"{self.dist.name}_{self.iso_name}.{stage}.yml"
        )
        if fileinfo.exists():
            try:
                with open(fileinfo, "r") as f:
                    artifacts_info = yaml.safe_load(f.read())
                return artifacts_info or {}
            except (PermissionError, yaml.YAMLError) as e:
                msg = f"{self.dist}: Failed to read info from {stage} stage."
                raise PluginError(msg) from e
        return {}

    def save_artifacts_info(self, stage: str, info: dict):
        artifacts_dir = self.get_installer_dir()
        artifacts_dir.mkdir(parents=True, exist_ok=True)
        try:
            with open(
                artifacts_dir / f"{self.dist.name}_{self.iso_name}.{stage}.yml",
                "w",
            ) as f:
                f.write(yaml.safe_dump(info))
        except (PermissionError, yaml.YAMLError) as e:
            msg = f"{self.dist}: Failed to write info for {stage} stage."
            raise PluginError(msg) from e

    def delete_artifacts_info(self, stage: str):
        artifacts_dir = self.get_installer_dir()
        info_path = (
            artifacts_dir / f"{self.dist.name}_{self.iso_name}.{stage}.yml"
        )
        if info_path.exists():
            info_path.unlink()

    def get_env(self):
        env = []
        for key, val in self.environment.items():
            env.append(f'{key}="{val}"')
        return " ".join(env)

    def templates_copy_in(self, executor):
        for template in self.templates:
            template_info = self.get_artifacts_info(
                "build", template.name, self.get_templates_dir()
            )
            if not template_info or len(template_info.get("rpms", [])) != 1:
                self.log.warning(
                    f"{self.dist}: Template {template.name} is not built locally."
                )
                continue
            rpm_path = (
                self.get_templates_dir() / "rpm" / template_info["rpms"][0]
            )
            if not rpm_path.exists():
                self.log.warning(
                    f"{self.dist}:{template.name}: Cannot find {rpm_path}."
                )
                continue
            yield rpm_path, executor.get_repository_dir()

    def run(
        self, stage: str, iso_timestamp: str = None, cache_templates_only: bool = False
    ):
        if stage not in self.stages:
            return

        super().run(stage=stage)

        self.update_parameters(stage=stage, iso_timestamp=iso_timestamp)

        executor = self.get_executor(stage)

        mock_conf = f"{self.dist.fullname}-{self.dist.version}-{self.dist.architecture}.cfg"
        repository_dir = self.get_repository_dir() / self.dist.distribution

        cache_dir = self.get_cache_dir() / "installer"
        chroot_cache = (
            self.get_cache_dir()
            / "installer/chroot/mock"
            / mock_conf.replace(".cfg", "")
        )

        iso_dir = self.get_iso_dir()
        iso_dir.mkdir(parents=True, exist_ok=True)
        iso = iso_dir / f"{self.iso_name}.iso"

        chroot_dir = cache_dir / "chroot/mock"
        templates_cache_dir = cache_dir / "templates"

        if iso.exists() and stage in ("prep", "build"):
            msg = f"{self.dist}:{self.iso_name}: ISO already exists."
            raise InstallerError(msg)

        if not iso.exists() and stage in ("sign", "upload"):
            msg = f"{self.iso_name}: Cannot find ISO '{iso}'."
            raise InstallerError(msg)

        # Determine template version based on Qubes OS release
        try:
            parsed_release = self.config.parse_qubes_release()
        except ConfigError as e:
            raise InstallerError(
                f"Cannot determine template version: {str(e)}"
            ) from e

        templates = [
            f"qubes-template-{t}-{parsed_release.group(1)}.0"
            for t in self.config.get("cache", {}).get("templates", [])
        ]

        if stage == "init-cache":
            chroot_dir.mkdir(exist_ok=True, parents=True)

            if not cache_templates_only:
                # FIXME: Parse from mock cfg?
                mock_chroot_name = mock_conf.replace(".cfg", "")
                if (chroot_dir / mock_chroot_name).exists():
                    shutil.rmtree(chroot_dir / mock_chroot_name)

                copy_in = self.default_copy_in(
                    executor.get_plugins_dir(), executor.get_sources_dir()
                )

<<<<<<< HEAD
                # Copy-in builder local repository
                if repository_dir.exists():
                    copy_in += [(repository_dir, executor.get_repository_dir())]
                copy_in.extend(self.templates_copy_in(executor))
=======
            mock_cmd = [
                f"sudo --preserve-env=DIST,USE_QUBES_REPO_VERSION",
                f"/usr/libexec/mock/mock",
                f"--root {executor.get_plugins_dir()}/installer/mock/{mock_conf}",
                "--init",
            ]
            if isinstance(executor, ContainerExecutor):
                msg = (
                    f"{self.dist}: Mock isolation set to 'simple', build has full network "
                    f"access. Use 'qubes' executor for network-isolated build."
                )
                self.log.warning(msg)
                mock_cmd.append("--isolation=simple")
            else:
                mock_cmd.append("--isolation=nspawn")
            if self.config.verbose:
                mock_cmd.append("--verbose")
            if self.config.use_qubes_repo and self.config.use_qubes_repo.get(
                "version"
            ):
                mock_cmd.append("--enablerepo=qubes-current")
            if self.config.use_qubes_repo and self.config.use_qubes_repo.get(
                "testing"
            ):
                mock_cmd.append("--enablerepo=qubes-current-testing")
>>>>>>> 9b82bb1f

                copy_out = [
                    (
                        executor.get_cache_dir() / f"mock/{mock_chroot_name}",
                        chroot_dir,
                    )
                ]

                mock_cmd = [
                    f"sudo --preserve-env=DIST,USE_QUBES_REPO_VERSION",
                    f"/usr/libexec/mock/mock",
                    f"--root {executor.get_plugins_dir()}/installer/mock/{mock_conf}",
                    "--init",
                ]
                if isinstance(executor, ContainerExecutor):
                    msg = (
                        f"{self.dist}: Mock isolation set to 'simple', build has full network "
                        f"access. Use 'qubes' executor for network-isolated build."
                    )
                    self.log.warning(msg)
                    mock_cmd.append("--isolation=simple")
                else:
                    mock_cmd.append("--isolation=nspawn")
                if self.config.verbose:
                    mock_cmd.append("--verbose")
                if self.config.use_qubes_repo and self.config.use_qubes_repo.get(
                    "version"
                ):
                    mock_cmd.append("--enablerepo=qubes-current")
                if self.config.use_qubes_repo and self.config.use_qubes_repo.get(
                    "testing"
                ):
                    mock_cmd.append("--enablerepo=qubes-current-testing")

                files_inside_executor_with_placeholders = [
                    f"@PLUGINS_DIR@/installer/mock/{mock_conf}"
                ]

                # Create builder-local repository (could be empty) inside the cage
                cmd_for_build_repo = [
                    f"mkdir -p {executor.get_repository_dir()}",
                    f"cd {executor.get_repository_dir()}",
                    "createrepo_c .",
                ]

                cmd = cmd_for_build_repo + [" ".join(mock_cmd)]
                cmd += [
                    f"sudo chmod a+rX -R {executor.get_cache_dir()}/mock/{mock_chroot_name}/dnf_cache/"
                ]

                try:
                    executor.run(
                        cmd,
                        copy_in,
                        copy_out,
                        environment=self.environment,
                        files_inside_executor_with_placeholders=files_inside_executor_with_placeholders,
                    )
                except ExecutorError as e:
                    msg = f"{self.dist}: Failed to generate chroot: {str(e)}."
                    raise InstallerError(msg) from e

            # Create a second cage for downloading the templates
            if templates:
                templates_cache_dir.mkdir(exist_ok=True, parents=True)
                self.environment["TEMPLATE_PACKAGES"] = " ".join(templates)

                # Temporary dir for downloaded templates that we
                # will merge into templates_cache_dir.
                temp_dir = Path(tempfile.mkdtemp(dir=self.get_temp_dir()))

                copy_in = self.default_copy_in(
                    executor.get_plugins_dir(), executor.get_sources_dir()
                ) + [
                    (self.kickstart_path, executor.get_builder_dir()),
                    (self.comps_path, executor.get_builder_dir()),
                    (templates_cache_dir, executor.get_repository_dir()),
                ]
                copy_out = [
                    (
                        executor.get_repository_dir()
                        / templates_cache_dir.name,
                        temp_dir,
                    )
                ]
                cmd = [
                    f"mv {executor.get_builder_dir() / self.kickstart_path.name} {executor.get_sources_dir()}/qubes-release/conf/_builder_{self.kickstart_path.name}",
                    f"sudo --preserve-env={','.join(self.environment.keys())} make -C {executor.get_plugins_dir()}/installer iso-parse-kickstart iso-templates-cache",
                ]
                try:
                    executor.run(cmd, copy_in, copy_out, environment=self.environment)
                except ExecutorError as e:
                    msg = (
                        f"{self.dist}: Failed to download templates: {str(e)}."
                    )
                    raise InstallerError(msg) from e

                # Merge downloaded templates into the temporary
                # directory into templates cache dir
                local_executor = LocalExecutor()
                try:
                    copy_in = self.default_copy_in(
                        local_executor.get_plugins_dir(),
                        local_executor.get_sources_dir(),
                    )
                    merge_cmd = [
                        str(
                            local_executor.get_plugins_dir()
                            / "installer/scripts/update-templates-cache"
                        ),
                        str(temp_dir / "templates"),
                        str(templates_cache_dir),
                    ]
                    cmd = [" ".join(map(shlex.quote, merge_cmd))]
                    local_executor.run(
                        cmd, copy_in=copy_in, environment=self.environment
                    )
                except ExecutorError as e:
                    raise InstallerError(
                        f"Failed to update templates cache: {str(e)}."
                    )
                finally:
                    shutil.rmtree(temp_dir)

        if stage == "prep":
            copy_in = self.default_copy_in(
                executor.get_plugins_dir(), executor.get_sources_dir()
            ) + [
                (self.kickstart_path, executor.get_builder_dir()),
                (self.comps_path, executor.get_builder_dir()),
            ]

            # Copy-in builder local repository
            if repository_dir.exists():
                copy_in += [(repository_dir, executor.get_repository_dir())]
            copy_in.extend(self.templates_copy_in(executor))

            # Prepare cmd
            cmd = [
                f"mv {executor.get_builder_dir() / self.kickstart_path.name} {executor.get_sources_dir()}/qubes-release/conf/_builder_{self.kickstart_path.name}"
            ]

            # Create builder-local repository (could be empty) inside the cage
            cmd += [
                f"mkdir -p {executor.get_repository_dir()}",
                f"cd {executor.get_repository_dir()}",
                "createrepo_c .",
            ]

            # Add prepared chroot cache
            if chroot_cache.exists():
                copy_in += [(chroot_cache.parent, executor.get_cache_dir())]
                cmd += [
                    f"sudo chown -R root:mock {executor.get_cache_dir() / 'mock'}"
                ]

            # Add downloaded templates into builder-local repository
            if templates_cache_dir.exists():
                copy_in += [
                    (templates_cache_dir, executor.get_repository_dir())
                ]

            copy_out = [
                (
                    executor.get_plugins_dir() / f"installer/work",
                    cache_dir / self.iso_name,
                ),
                (
                    executor.get_plugins_dir() / f"installer/yum/installer/rpm",
                    cache_dir / self.iso_name,
                ),
                (
                    executor.get_builder_dir()
                    / f"dnfroot/etc/yum.repos.d/installer.repo",
                    cache_dir / self.iso_name,
                ),
            ]

            #
            # Inside mock chroot to generate our packages list (qubes-pykickstart)
            #

            mock_cmd = [
                f"sudo --preserve-env={','.join(self.environment.keys())}",
                f"/usr/libexec/mock/mock",
                f"--root {executor.get_plugins_dir()}/installer/mock/{mock_conf}",
                f"--chroot 'env {self.get_env()} make -C {executor.get_plugins_dir()}/installer iso-prepare iso-parse-kickstart iso-parse-tmpl'",
            ]
            if isinstance(executor, ContainerExecutor):
                msg = (
                    f"{self.dist}: Mock isolation set to 'simple', build has full network "
                    f"access. Use 'qubes' executor for network-isolated build."
                )
                self.log.warning(msg)
                mock_cmd.append("--isolation=simple")
            else:
                mock_cmd.append("--isolation=nspawn")
            if self.config.verbose:
                mock_cmd.append("--verbose")
            if self.config.use_qubes_repo and self.config.use_qubes_repo.get(
                "version"
            ):
                mock_cmd.append("--enablerepo=qubes-current")
            if self.config.use_qubes_repo and self.config.use_qubes_repo.get(
                "testing"
            ):
                mock_cmd.append("--enablerepo=qubes-current-testing")
            if chroot_cache.exists():
                mock_cmd.append("--plugin-option=root_cache:age_check=False")

            # Disable builder-local repository inside the cage if it does not exist
            if not repository_dir.exists():
                mock_cmd.append("--disablerepo=builder-local")

            files_inside_executor_with_placeholders = [
                f"@PLUGINS_DIR@/installer/mock/{mock_conf}"
            ]

            cmd += [" ".join(mock_cmd)]

            #
            # Outside mock chroot to use the latest packages (dnf, openssl, etc.) from the cage.
            #

            cmd += [
                f"sudo --preserve-env={','.join(self.environment.keys())} "
                f"make -C {executor.get_plugins_dir()}/installer "
                f"iso-prepare iso-packages-anaconda iso-packages-lorax",
            ]

            try:
                executor.run(
                    cmd,
                    copy_in,
                    copy_out,
                    environment=self.environment,
                    files_inside_executor_with_placeholders=files_inside_executor_with_placeholders,
                )
            except ExecutorError as e:
                msg = f"{self.dist}: Failed to prepare installer: {str(e)}."
                raise InstallerError(msg) from e

            # Check we have only RPMs in installer (Lorax) and work (Anaconda) repositories
            for f in itertools.chain(
                (cache_dir / self.iso_name / "rpm").glob("*"),
                (
                    cache_dir
                    / f"{self.iso_name}/work/{self.iso_version}/{self.dist.architecture}/os/Packages"
                ).glob("*"),
            ):
                if f.suffix != ".rpm":
                    raise InstallerError(
                        f"File with forbidden extension detected: '{f}'."
                    )

        if stage == "build":
            copy_in = self.default_copy_in(
                executor.get_plugins_dir(), executor.get_sources_dir()
            ) + [
                (
                    cache_dir / self.iso_name / "work",
                    executor.get_plugins_dir() / "installer",
                ),
                (
                    cache_dir / self.iso_name / "rpm",
                    executor.get_plugins_dir() / "installer/yum/installer",
                ),
                (self.kickstart_path, executor.get_builder_dir()),
                (self.comps_path, executor.get_builder_dir()),
            ]

            # Copy-in builder local repository
            if repository_dir.exists():
                copy_in += [(repository_dir, executor.get_repository_dir())]
            copy_in.extend(self.templates_copy_in(executor))

            # Prepare installer cmd
            cmd = [
                f"mv {executor.get_builder_dir() / self.kickstart_path.name} {executor.get_sources_dir()}/qubes-release/conf/_builder_{self.kickstart_path.name}"
            ]

            # Add prepared chroot cache
            if chroot_cache.exists():
                copy_in += [(chroot_cache.parent, executor.get_cache_dir())]
                cmd += [
                    f"sudo chown -R root:mock {executor.get_cache_dir() / 'mock'}"
                ]

            copy_out = [
                (
                    executor.get_plugins_dir()
                    / f"installer/work/{self.iso_version}/{self.dist.architecture}/iso/{self.iso_name}.iso",
                    iso_dir,
                )
            ]

            # Create builder-local repository (could be empty) inside the cage
            cmd += [
                f"mkdir -p {executor.get_repository_dir()}",
                f"cd {executor.get_repository_dir()}",
                "createrepo_c .",
            ]

            #
            # Inside mock chroot to use qubes-lorax
            #

            mock_cmd = [
                f"sudo --preserve-env={','.join(self.environment.keys())}",
                f"/usr/libexec/mock/mock",
                f"--root {executor.get_plugins_dir()}/installer/mock/{mock_conf}",
                "--disablerepo='*'",
                f"--chroot 'env {self.get_env()} make -C {executor.get_plugins_dir()}/installer iso-prepare iso-parse-kickstart iso-installer-lorax iso-installer-mkisofs'",
            ]
            if isinstance(executor, ContainerExecutor):
                msg = (
                    f"{self.dist}: Mock isolation set to 'simple', build has full network "
                    f"access. Use 'qubes' executor for network-isolated build."
                )
                self.log.warning(msg)
                mock_cmd.append("--isolation=simple")
            else:
                mock_cmd.append("--isolation=nspawn")
            if self.config.verbose:
                mock_cmd.append("--verbose")
            if chroot_cache.exists():
                mock_cmd.append("--plugin-option=root_cache:age_check=False")

            files_inside_executor_with_placeholders = [
                f"@PLUGINS_DIR@/installer/mock/{mock_conf}"
            ]

            cmd += [" ".join(mock_cmd)]

            try:
                executor.run(
                    cmd,
                    copy_in,
                    copy_out,
                    environment=self.environment,
                    files_inside_executor_with_placeholders=files_inside_executor_with_placeholders,
                )
            except ExecutorError as e:
                msg = f"{self.dist}: Failed to create ISO: {str(e)}."
                raise InstallerError(msg) from e

            # Save ISO information we built
            info = {
                "iso": iso.name,
                "version": self.iso_version,
                "timestamp": self.get_iso_timestamp(stage),
                "kickstart": str(self.config.installer_kickstart),
                "packages": {
                    "runtime": [
                        pkg.name
                        for pkg in (cache_dir / self.iso_name / "rpm").glob(
                            "*.rpm"
                        )
                    ],
                    "anaconda": [
                        pkg.name
                        for pkg in (
                            cache_dir
                            / f"{self.iso_name}/work/{self.iso_version}/{self.dist.architecture}/os/Packages"
                        ).glob("*.rpm")
                    ],
                },
            }
            self.save_artifacts_info(stage, info)

        if stage == "sign":
            # Check if we have a signing key provided
            sign_key = self.config.sign_key.get("iso", None)
            if not sign_key:
                self.log.info(f"{self.dist}: No signing key found.")
                return

            # Check if we have a gpg client provided
            if not self.config.gpg_client:
                self.log.info(f"Please specify GPG client to use!")
                return

            try:
                self.log.info(f"{self.iso_name}: Signing '{iso.name}'.")
                cmd = [
                    f"{self.manager.entities['installer'].directory}/scripts/release-iso {iso} {self.config.gpg_client} {sign_key}"
                ]
                executor.run(cmd)
            except ExecutorError as e:
                msg = f"{self.iso_name}: Failed to sign ISO '{iso}'."
                raise InstallerError(msg) from e

        if stage == "upload":
            remote_path = self.config.repository_upload_remote_host.get(
                "iso", None
            )
            if not remote_path:
                self.log.info(
                    f"{self.dist}: No remote location defined. Skipping."
                )
                return

            try:
                cmd = [
                    f"rsync --partial --progress --hard-links -air --mkpath -- {iso_dir}/ {remote_path}"
                ]
                executor.run(cmd)
            except ExecutorError as e:
                raise InstallerError(
                    f"{self.dist}: Failed to upload to remote host: {str(e)}"
                ) from e<|MERGE_RESOLUTION|>--- conflicted
+++ resolved
@@ -261,7 +261,10 @@
             yield rpm_path, executor.get_repository_dir()
 
     def run(
-        self, stage: str, iso_timestamp: str = None, cache_templates_only: bool = False
+        self,
+        stage: str,
+        iso_timestamp: str = None,
+        cache_templates_only: bool = False,
     ):
         if stage not in self.stages:
             return
@@ -323,38 +326,10 @@
                     executor.get_plugins_dir(), executor.get_sources_dir()
                 )
 
-<<<<<<< HEAD
                 # Copy-in builder local repository
                 if repository_dir.exists():
                     copy_in += [(repository_dir, executor.get_repository_dir())]
                 copy_in.extend(self.templates_copy_in(executor))
-=======
-            mock_cmd = [
-                f"sudo --preserve-env=DIST,USE_QUBES_REPO_VERSION",
-                f"/usr/libexec/mock/mock",
-                f"--root {executor.get_plugins_dir()}/installer/mock/{mock_conf}",
-                "--init",
-            ]
-            if isinstance(executor, ContainerExecutor):
-                msg = (
-                    f"{self.dist}: Mock isolation set to 'simple', build has full network "
-                    f"access. Use 'qubes' executor for network-isolated build."
-                )
-                self.log.warning(msg)
-                mock_cmd.append("--isolation=simple")
-            else:
-                mock_cmd.append("--isolation=nspawn")
-            if self.config.verbose:
-                mock_cmd.append("--verbose")
-            if self.config.use_qubes_repo and self.config.use_qubes_repo.get(
-                "version"
-            ):
-                mock_cmd.append("--enablerepo=qubes-current")
-            if self.config.use_qubes_repo and self.config.use_qubes_repo.get(
-                "testing"
-            ):
-                mock_cmd.append("--enablerepo=qubes-current-testing")
->>>>>>> 9b82bb1f
 
                 copy_out = [
                     (
@@ -380,12 +355,14 @@
                     mock_cmd.append("--isolation=nspawn")
                 if self.config.verbose:
                     mock_cmd.append("--verbose")
-                if self.config.use_qubes_repo and self.config.use_qubes_repo.get(
-                    "version"
+                if (
+                    self.config.use_qubes_repo
+                    and self.config.use_qubes_repo.get("version")
                 ):
                     mock_cmd.append("--enablerepo=qubes-current")
-                if self.config.use_qubes_repo and self.config.use_qubes_repo.get(
-                    "testing"
+                if (
+                    self.config.use_qubes_repo
+                    and self.config.use_qubes_repo.get("testing")
                 ):
                     mock_cmd.append("--enablerepo=qubes-current-testing")
 
@@ -445,7 +422,9 @@
                     f"sudo --preserve-env={','.join(self.environment.keys())} make -C {executor.get_plugins_dir()}/installer iso-parse-kickstart iso-templates-cache",
                 ]
                 try:
-                    executor.run(cmd, copy_in, copy_out, environment=self.environment)
+                    executor.run(
+                        cmd, copy_in, copy_out, environment=self.environment
+                    )
                 except ExecutorError as e:
                     msg = (
                         f"{self.dist}: Failed to download templates: {str(e)}."
